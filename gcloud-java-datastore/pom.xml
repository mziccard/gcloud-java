<?xml version="1.0"?>
<project xmlns="http://maven.apache.org/POM/4.0.0" xmlns:xsi="http://www.w3.org/2001/XMLSchema-instance" xsi:schemaLocation="http://maven.apache.org/POM/4.0.0 http://maven.apache.org/xsd/maven-4.0.0.xsd">
  <modelVersion>4.0.0</modelVersion>
  <groupId>com.google.gcloud</groupId>
  <artifactId>gcloud-java-datastore</artifactId>
  <packaging>jar</packaging>
  <name>GCloud Java datastore</name>
  <description>
    Java idiomatic client for Google Cloud Datastore.
  </description>
  <parent>
    <groupId>com.google.gcloud</groupId>
    <artifactId>gcloud-java-pom</artifactId>
    <version>0.1.4-SNAPSHOT</version>
  </parent>
<<<<<<< HEAD
  <repositories>
    <repository>
      <id>sonatype-snapshots</id>
      <name>sonatype-snapshots</name>
      <url>https://oss.sonatype.org/content/repositories/snapshots/</url>
      <snapshots>
        <enabled>true</enabled>
      </snapshots>
    </repository>
  </repositories>
=======
  <properties>
    <site.installationModule>gcloud-java-datastore</site.installationModule>
  </properties>
>>>>>>> 44a1533d
  <dependencies>
    <dependency>
      <groupId>${project.groupId}</groupId>
      <artifactId>gcloud-java-core</artifactId>
      <version>${project.version}</version>
    </dependency>
    <dependency>
      <groupId>com.google.cloud.datastore</groupId>
      <artifactId>datastore-v1beta3-protos</artifactId>
      <version>0.0.1-SNAPSHOT</version>
    </dependency>
    <dependency>
      <groupId>com.google.cloud.datastore</groupId>
      <artifactId>datastore-v1beta3-proto-client</artifactId>
      <version>0.0.1-SNAPSHOT</version>
    </dependency>
    <dependency>
      <groupId>com.google.apis</groupId>
      <artifactId>google-api-services-datastore-protobuf</artifactId>
      <version>v1beta2-rev1-2.1.2</version>
      <scope>compile</scope>
      <exclusions>
        <exclusion>
          <groupId>com.google.api-client</groupId>
          <artifactId>google-api-client</artifactId>
        </exclusion>
      </exclusions>
    </dependency>
    <dependency>
      <groupId>junit</groupId>
      <artifactId>junit</artifactId>
      <version>4.12</version>
      <scope>test</scope>
    </dependency>
    <dependency>
      <groupId>org.easymock</groupId>
      <artifactId>easymock</artifactId>
      <version>3.3</version>
      <scope>test</scope>
    </dependency>
  </dependencies>
</project><|MERGE_RESOLUTION|>--- conflicted
+++ resolved
@@ -13,7 +13,6 @@
     <artifactId>gcloud-java-pom</artifactId>
     <version>0.1.4-SNAPSHOT</version>
   </parent>
-<<<<<<< HEAD
   <repositories>
     <repository>
       <id>sonatype-snapshots</id>
@@ -24,11 +23,9 @@
       </snapshots>
     </repository>
   </repositories>
-=======
   <properties>
     <site.installationModule>gcloud-java-datastore</site.installationModule>
   </properties>
->>>>>>> 44a1533d
   <dependencies>
     <dependency>
       <groupId>${project.groupId}</groupId>
