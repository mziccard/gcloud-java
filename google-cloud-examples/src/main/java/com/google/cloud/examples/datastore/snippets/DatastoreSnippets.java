/*
 * Copyright 2016 Google Inc. All Rights Reserved.
 *
 * Licensed under the Apache License, Version 2.0 (the "License");
 * you may not use this file except in compliance with the License.
 * You may obtain a copy of the License at
 *
 *       http://www.apache.org/licenses/LICENSE-2.0
 *
 * Unless required by applicable law or agreed to in writing, software
 * distributed under the License is distributed on an "AS IS" BASIS,
 * WITHOUT WARRANTIES OR CONDITIONS OF ANY KIND, either express or implied.
 * See the License for the specific language governing permissions and
 * limitations under the License.
 */

/*
 * EDITING INSTRUCTIONS
 * This file is referenced in Datastore's javadoc. Any change to this file should be reflected in
 * Datastore's javadoc.
 */

package com.google.cloud.examples.datastore.snippets;

import com.google.cloud.datastore.Datastore;
import com.google.cloud.datastore.Entity;
import com.google.cloud.datastore.IncompleteKey;
import com.google.cloud.datastore.Key;
import com.google.cloud.datastore.KeyFactory;
import com.google.cloud.datastore.Query;
import com.google.cloud.datastore.QueryResults;
import com.google.cloud.datastore.StructuredQuery;
import com.google.cloud.datastore.StructuredQuery.PropertyFilter;
import com.google.common.collect.Lists;

import java.util.Iterator;
import java.util.List;

/**
 * This class contains a number of snippets for the {@link Datastore} interface.
 */
public class DatastoreSnippets {

  private final Datastore datastore;

  public DatastoreSnippets(Datastore datastore) {
    this.datastore = datastore;
  }

  // ANTHONY STARTS HERE


  /**
   * Example of allocating an id
   */
  // [TARGET allocatedId()]
  public Key allocateIdSingle() {
    // [START allocateIdSingle]
    KeyFactory keyFactory = datastore.newKeyFactory().kind("MyClass");
    IncompleteKey incompleteKey = keyFactory.newKey();

    // let cloud datastore automatically assign an id
    Key key = datastore.allocateId(keyFactory.newKey());
    // [END allocateIdSingle]

    return key;
  }

  /**
   * Example of allocating multiple ids
   */
  // [TARGET allocatedId()]
  public List<Key> allocateIdMultiple() {
    // [START allocateIdMultiple]
    KeyFactory keyFactory = datastore.newKeyFactory().kind("MyClass");
    IncompleteKey incompleteKey1 = keyFactory.newKey();
    IncompleteKey incompleteKey2 = keyFactory.newKey();

    // let cloud datastore automatically assign the ids
    List<Key> keys = datastore.allocateId(incompleteKey1, incompleteKey2);
    // [END allocateIdMultiple]
    return keys;
  }
  // ANTHONY ENDS HERE

  // GARRETT STARTS HERE

  // [TARGET update(Entity... entities)]
  // [VARIABLE "my_key_name"]
  public void updateEntity(String keyName) {
    // [START updateEntity]
    Key key = datastore.newKeyFactory().kind("MyClass").newKey(keyName);
    Entity.Builder entityBuilder = Entity.builder(key);
    entityBuilder.set("propertyName", "updatedValue");
    Entity entity = entityBuilder.build();
    datastore.update(entity);
    // [END updateEntity]
  }

  // [TARGET put(FullEntity<?> entity)]
  // [VARIABLE "my_key_name"]
  public void putSingleEntity(String keyName) {
    // [START putSingleEntity]
    Key key = datastore.newKeyFactory().kind("MyClass").newKey(keyName);
    Entity.Builder entityBuilder = Entity.builder(key);
    entityBuilder.set("propertyName", "value");
    Entity entity = entityBuilder.build();
    datastore.put(entity);
    // [END putSingleEntity]
  }

  // [TARGET put(FullEntity<?>... entity)]
  // [VARIABLE "my_key_name1"]
  // [VARIABLE "my_key_name2"]
  public void batchPutEntities(String keyName1, String keyName2) {
    // [START batchPutEntities]
    Key key1 = datastore.newKeyFactory().kind("MyClass").newKey(keyName1);
    Entity.Builder entityBuilder1 = Entity.builder(key1);
    entityBuilder1.set("propertyName", "value1");
    Entity entity1 = entityBuilder1.build();

    Key key2 = datastore.newKeyFactory().kind("MyClass").newKey(keyName2);
    Entity.Builder entityBuilder2 = Entity.builder(key2);
    entityBuilder2.set("propertyName", "value2");
    Entity entity2 = entityBuilder2.build();

    datastore.put(entity1, entity2);
    // [END batchPutEntities]
  }

  // [TARGET update(Entity... entities)]
  // [VARIABLE "my_key_name1"]
  // [VARIABLE "my_key_name2"]
  public void deleteEntities(String keyName1, String keyName2) {
    // [START deleteEntities]
    Key key1 = datastore.newKeyFactory().kind("MyClass").newKey(keyName1);
    Key key2 = datastore.newKeyFactory().kind("MyClass").newKey(keyName2);
    datastore.delete(key1, key2);
    // [END deleteEntities]
  }

  // GARRETT ENDS HERE

  // MIKE STARTS HERE

  /**
   * Example of creating a KeyFactory.
   */
  // [TARGET newKeyFactory()]
  public KeyFactory createKeyFactory() {
    // [START createKeyFactory]
    KeyFactory keyFactory = datastore.newKeyFactory();
    // [END createKeyFactory]
    return keyFactory;
  }

  /**
   * Example of getting an Entity.
   */
  // [TARGET get(Key key, ReadOption... options)]
  // [VARIABLE "my_key_name"]
  public Entity getEntityWithKey(String keyName) {
    // [START getEntityWithKey]
    Key key = datastore.newKeyFactory().kind("MyClass").newKey(keyName);
    Entity entity = datastore.get(key);
    // Do something with the entity
    // [END getEntityWithKey]
    return entity;
  }

  /**
   * Example of getting multiple Entity objects.
   */
  // [TARGET get(Iterable<Key> key, ReadOption... options)]
  // [VARIABLE "my_first_key_name"]
  // [VARIABLE "my_second_key_name"]
<<<<<<< HEAD
  public Iterator<Entity> getEntitiesWithKeys(String firstKeyName, String secondKeyName) {
    // [START getEntitiesWithKeys]
=======
  public List<Entity> getEntitiesWithKeys(String firstKeyName, String secondKeyName) {
    // [START get]
>>>>>>> 7a9b9a64
    KeyFactory keyFactory = datastore.newKeyFactory().kind("MyClass");
    Key firstKey = keyFactory.newKey(firstKeyName);
    Key secondKey = keyFactory.newKey(secondKeyName);
    Iterator<Entity> entitiesIterator = datastore.get(Lists.newArrayList(firstKey, secondKey));
    // TODO make a change so that it's not necessary to hold the entities in a list for
    // integration testing
    List<Entity> entities = Lists.newArrayList();
    while (entitiesIterator.hasNext()) {
      Entity entity = entitiesIterator.next();
      // do something with the entity
      entities.add(entity);
    }
<<<<<<< HEAD
    // [END getEntitiesWithKeys]
    return entitiesIterator;
=======
    // [END get]
    return entities;
>>>>>>> 7a9b9a64
  }

  /**
   * Example of fetching a list of Entity objects.
   */
  // [TARGET fetch(Iterable<Key> key, ReadOption... options)]
  // [VARIABLE "my_first_key_name"]
  // [VARIABLE "my_second_key_name"]
  public List<Entity> fetchEntitiesWithKeys(String firstKeyName, String secondKeyName) {
    // [START fetchEntitiesWithKeys]
    KeyFactory keyFactory = datastore.newKeyFactory().kind("MyClass");
    Key firstKey = keyFactory.newKey(firstKeyName);
    Key secondKey = keyFactory.newKey(secondKeyName);
    List<Entity> entities = datastore.fetch(Lists.newArrayList(firstKey, secondKey));
    for (Entity entity : entities) {
      // do something with the entity
    }
    // [END fetchEntitiesWithKeys]
    return entities;
  }

  /**
   * Example of running a query.
   */
  // [TARGET run(Query<T> query, ReadOption... options)]
  // [VARIABLE "my_key_name"]
  // [VARIABLE "my_query_kind"]
  // [VARIABLE "my_query_namespace"]
  public QueryResults<Entity> runQuery(String keyName, String queryKind, String queryNamespace) {
    // [START runQuery]
    Key key = datastore.newKeyFactory().kind("MyClass").newKey(keyName);
    StructuredQuery<Entity> query =
        Query.entityQueryBuilder()
            .namespace(queryNamespace)
            .kind(queryKind)
            .filter(PropertyFilter.hasAncestor(key))
            .build();
    QueryResults<Entity> results = datastore.run(query);
    while (results.hasNext()) {
      Entity result = results.next();
      // do something with result
    }
    // [END runQuery]
    return results;
  }

  // MIKE ENDS HERE
}<|MERGE_RESOLUTION|>--- conflicted
+++ resolved
@@ -174,13 +174,8 @@
   // [TARGET get(Iterable<Key> key, ReadOption... options)]
   // [VARIABLE "my_first_key_name"]
   // [VARIABLE "my_second_key_name"]
-<<<<<<< HEAD
-  public Iterator<Entity> getEntitiesWithKeys(String firstKeyName, String secondKeyName) {
+  public List<Entity> getEntitiesWithKeys(String firstKeyName, String secondKeyName) {
     // [START getEntitiesWithKeys]
-=======
-  public List<Entity> getEntitiesWithKeys(String firstKeyName, String secondKeyName) {
-    // [START get]
->>>>>>> 7a9b9a64
     KeyFactory keyFactory = datastore.newKeyFactory().kind("MyClass");
     Key firstKey = keyFactory.newKey(firstKeyName);
     Key secondKey = keyFactory.newKey(secondKeyName);
@@ -193,13 +188,8 @@
       // do something with the entity
       entities.add(entity);
     }
-<<<<<<< HEAD
     // [END getEntitiesWithKeys]
-    return entitiesIterator;
-=======
-    // [END get]
     return entities;
->>>>>>> 7a9b9a64
   }
 
   /**
