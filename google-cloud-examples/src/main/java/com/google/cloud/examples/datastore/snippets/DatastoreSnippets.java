--- conflicted
+++ resolved
@@ -207,7 +207,6 @@
     // [END get]
     return entities;
   }
-<<<<<<< HEAD
   
   /**
    * Example of running a query.
@@ -234,11 +233,5 @@
     return results;
   }
   
-=======
-
-  //fetch(Iterable<Key> keys, ReadOption... options)
-  //run(Query<T> query, ReadOption... options)
-
->>>>>>> 99f6311b
   // MIKE ENDS HERE
 }